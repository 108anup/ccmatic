--- conflicted
+++ resolved
@@ -40,11 +40,7 @@
 for t in range(first, c.T):
     cond = v.Ld_f[0][t] > v.Ld_f[0][t-1]
     rhs_loss = v.c_f[0][t-lag] / 2
-<<<<<<< HEAD
     # rhs_loss = 0
-=======
-    rhs_loss = 0
->>>>>>> 62d8dbed
     rhs_noloss = v.c_f[0][t-lag] + 1
     rhs = z3.If(cond, rhs_loss, rhs_noloss)
     assert isinstance(rhs, z3.ArithRef)
@@ -62,12 +58,8 @@
         "low_loss": low_loss,
         "ramp_up": ramp_up,
         "ramp_down": ramp_down,
-<<<<<<< HEAD
-        "total_losses": total_losses
-=======
         "total_losses": total_losses,
         "measured_loss_rate": total_losses/((c.T-1) - first)
->>>>>>> 62d8dbed
     }
     cond_list = []
     for cond_name, cond in conds.items():
