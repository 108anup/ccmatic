--- conflicted
+++ resolved
@@ -191,12 +191,8 @@
     desired = z3.And(
         z3.Or(high_util, ramp_up),
         z3.Or(low_loss, ramp_down))
-<<<<<<< HEAD
-    return desired, high_util, low_loss, ramp_up, ramp_down, total_losses
-=======
     return (desired, high_util, low_loss, ramp_up, ramp_down,
             total_losses)
->>>>>>> 62d8dbed
 
 
 def maximize_gap(
